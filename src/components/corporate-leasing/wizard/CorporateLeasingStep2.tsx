import React from 'react';
import { UseFormReturn } from 'react-hook-form';
import { FormField, FormItem, FormLabel, FormControl, FormMessage } from '@/components/ui/form';
import { Input } from '@/components/ui/input';
import { Checkbox } from '@/components/ui/checkbox';
import { LOVSelect } from '@/components/ui/lov-select';
import { RequiredLabel } from '@/components/ui/required-label';
import { 
  FRAMEWORK_MODELS,
  CONTRACT_TERMS,
  RENEWAL_OPTIONS
} from '@/hooks/useCorporateLeasingLOVs';

interface CorporateLeasingStep2Props {
  form: UseFormReturn<any>;
}

export const CorporateLeasingStep2: React.FC<CorporateLeasingStep2Props> = ({ form }) => {
  const earlyTerminationAllowed = form.watch('early_termination_allowed');

  return (
    <div className="space-y-6">
      <div className="grid grid-cols-1 md:grid-cols-2 gap-6">
        <FormField
          control={form.control}
          name="framework_model"
          render={({ field }) => (
            <FormItem>
              <FormLabel>
                <RequiredLabel>Framework Model</RequiredLabel>
              </FormLabel>
              <FormControl>
                <LOVSelect
                  value={field.value}
                  onChange={field.onChange}
                  items={FRAMEWORK_MODELS}
                  placeholder="Select framework model..."
                  error={!!form.formState.errors.framework_model}
                />
              </FormControl>
              <FormMessage />
            </FormItem>
          )}
        />

        <FormField
          control={form.control}
          name="committed_fleet_size"
          render={({ field }) => (
            <FormItem>
              <FormLabel>Committed Fleet Size</FormLabel>
              <FormControl>
                <Input 
                  type="number" 
                  {...field} 
                  onChange={(e) => field.onChange(parseInt(e.target.value) || undefined)}
                  placeholder="Enter fleet size..." 
                />
              </FormControl>
              <FormMessage />
            </FormItem>
          )}
        />

        <FormField
          control={form.control}
          name="master_term"
          render={({ field }) => (
            <FormItem>
              <FormLabel>
                <RequiredLabel>Master Term</RequiredLabel>
              </FormLabel>
              <FormControl>
                <LOVSelect
                  value={field.value}
                  onChange={field.onChange}
                  items={CONTRACT_TERMS}
                  placeholder="Select contract term..."
                  error={!!form.formState.errors.master_term}
                />
              </FormControl>
              <FormMessage />
            </FormItem>
          )}
        />

        <FormField
          control={form.control}
          name="off_hire_notice_period"
          render={({ field }) => (
            <FormItem>
              <FormLabel>Off-hire Notice Period (Days)</FormLabel>
              <FormControl>
                <Input 
                  type="number" 
                  {...field} 
                  onChange={(e) => field.onChange(parseInt(e.target.value))}
                  placeholder="Enter notice period..." 
                />
              </FormControl>
              <FormMessage />
            </FormItem>
          )}
        />
      </div>

      <div className="space-y-4">
        <FormField
          control={form.control}
          name="co_terminus_lines"
          render={({ field }) => (
            <FormItem className="flex flex-row items-start space-x-3 space-y-0">
              <FormControl>
                <Checkbox
                  checked={field.value}
                  onCheckedChange={field.onChange}
                />
              </FormControl>
              <div className="space-y-1 leading-none">
                <FormLabel>Co-terminus Lines</FormLabel>
                <p className="text-sm text-foreground/70">
                  If enabled, all line end dates will align to the master agreement end date
                </p>
              </div>
              <FormMessage />
            </FormItem>
          )}
        />

        <FormField
          control={form.control}
          name="early_termination_allowed"
          render={({ field }) => (
            <FormItem className="flex flex-row items-start space-x-3 space-y-0">
              <FormControl>
                <Checkbox
                  checked={field.value}
                  onCheckedChange={(checked) => {
                    field.onChange(checked);
                    if (!checked) {
                      form.setValue('early_termination_rule', undefined);
                    }
                  }}
                />
              </FormControl>
              <div className="space-y-1 leading-none">
<<<<<<< HEAD
                <FormLabel className="text-foreground">Allow Early Termination</FormLabel>
                <p className="text-sm text-muted-foreground">
=======
                <FormLabel>Allow Early Termination</FormLabel>
                <p className="text-sm text-foreground/70">
>>>>>>> dd1e5d1a
                  Enable early termination with penalty rules
                </p>
              </div>
              <FormMessage />
            </FormItem>
          )}
        />

        {earlyTerminationAllowed && (
          <FormField
            control={form.control}
            name="early_termination_rule"
            render={({ field }) => (
              <FormItem>
                <FormLabel>Early Termination Rule</FormLabel>
                <FormControl>
                  <Input 
                    {...field} 
                    placeholder="e.g., Fixed AED 5000 or 50% of remaining rentals..."
                  />
                </FormControl>
                <FormMessage />
              </FormItem>
            )}
          />
        )}

        <FormField
          control={form.control}
          name="renewal_option"
          render={({ field }) => (
            <FormItem>
              <FormLabel>Renewal Option</FormLabel>
              <FormControl>
                <LOVSelect
                  value={field.value}
                  onChange={field.onChange}
                  items={RENEWAL_OPTIONS}
                  placeholder="Select renewal option..."
                />
              </FormControl>
              <FormMessage />
            </FormItem>
          )}
        />
      </div>
    </div>
  );
};<|MERGE_RESOLUTION|>--- conflicted
+++ resolved
@@ -144,13 +144,8 @@
                 />
               </FormControl>
               <div className="space-y-1 leading-none">
-<<<<<<< HEAD
                 <FormLabel className="text-foreground">Allow Early Termination</FormLabel>
                 <p className="text-sm text-muted-foreground">
-=======
-                <FormLabel>Allow Early Termination</FormLabel>
-                <p className="text-sm text-foreground/70">
->>>>>>> dd1e5d1a
                   Enable early termination with penalty rules
                 </p>
               </div>
