import React, { useState } from 'react';
import { useForm } from 'react-hook-form';
import { zodResolver } from '@hookform/resolvers/zod';
import { z } from 'zod';
import { Card, CardContent, CardHeader, CardTitle } from '@/components/ui/card';
import { Button } from '@/components/ui/button';
import { Progress } from '@/components/ui/progress';
import { ArrowLeft, ArrowRight } from 'lucide-react';
import { useNavigate } from 'react-router-dom';
import { Form } from '@/components/ui/form';
import { supabase } from '@/integrations/supabase/client';
import { useToast } from '@/hooks/use-toast';

import { CorporateLeasingStep1 } from './wizard/CorporateLeasingStep1';
import { CorporateLeasingStep2 } from './wizard/CorporateLeasingStep2';
import { CorporateLeasingStep3 } from './wizard/CorporateLeasingStep3';
import { CorporateLeasingStep4 } from './wizard/CorporateLeasingStep4';
import { CorporateLeasingStep5 } from './wizard/CorporateLeasingStep5';
import { CorporateLeasingStep6 } from './wizard/CorporateLeasingStep6';

// Form schema for corporate leasing agreement
const corporateLeasingSchema = z.object({
  // A1: Parties & Commercials
  legal_entity_id: z.string().min(1, 'Legal entity is required'),
  customer_id: z.string().min(1, 'Customer is required'),
  customer_segment: z.enum(['SME', 'Enterprise', 'Government']).optional(),
  bill_to_site_id: z.string().min(1, 'Bill-to site is required'),
  contract_manager_id: z.string().optional(),
  customer_po_no: z.string().optional(),
  credit_terms: z.enum(['Net 15', 'Net 30', 'Net 45', 'Custom']),
  credit_limit: z.number().positive().optional(),
  approver_customer_name: z.string().optional(),
  approver_customer_email: z.string().email().optional(),
  cost_allocation_mode: z.enum(['Per Vehicle', 'Per Cost Center', 'Project']),

  // A2: Contract Scope & Term
  framework_model: z.enum(['Rate Card by Class', 'Fixed Rate per VIN']),
  committed_fleet_size: z.number().positive().optional(),
  master_term: z.enum(['12 months', '24 months', '36 months', '48 months', 'Open-ended']),
  co_terminus_lines: z.boolean().default(false),
  off_hire_notice_period: z.number().positive().default(30),
  early_termination_allowed: z.boolean().default(false),
  early_termination_rule: z.string().optional(),
  renewal_option: z.string().optional(),

  // A3: Billing & Invoicing
  billing_day: z.enum(['1st', '15th', 'Month-End', 'Anniversary']),
  invoice_format: z.enum(['Consolidated', 'Per Vehicle', 'Per Cost Center']),
  line_item_granularity: z.enum(['Base Rent', 'Base Rent + Add-ons', 'Base Rent + Add-ons + Variable']),
  discount_schema: z.any().optional(),

  // A4: Responsibilities & Inclusions
  insurance_responsibility: z.enum(['Included (Lessor)', 'Customer Own Policy']),
  insurance_excess_aed: z.number().positive().optional(),
  maintenance_policy: z.enum(['Basic PM', 'Full (PM+wear)', 'Customer']),
  tyres_policy: z.string().optional(),
  tyres_included_after_km: z.number().positive().optional(),
  roadside_assistance_included: z.boolean().default(true),
  registration_responsibility: z.string().default('Lessor'),
  replacement_vehicle_included: z.boolean().default(true),
  replacement_sla_hours: z.number().positive().optional(),
  workshop_preference: z.string().default('OEM'),

  // A5: Tolls, Fines & Fuel
  salik_darb_handling: z.string().default('Rebill Actual (monthly)'),
  tolls_admin_fee_model: z.string().default('Per-invoice'),
  traffic_fines_handling: z.string().default('Auto Rebill + Admin Fee'),
  admin_fee_per_fine_aed: z.number().positive().default(25),
  fuel_handling: z.string().default('Customer Fuel'),

  // A6: Financial Security & Compliance
  security_instrument: z.enum(['None', 'Deposit per Vehicle', 'Bank Guarantee']).default('None'),
  deposit_amount_aed: z.number().positive().optional(),
  sla_credits_enabled: z.boolean().default(false),
  sla_credits_percentage: z.number().min(0).max(100).optional(),
  telematics_consent: z.boolean().default(false),

  // Additional fields
  contract_start_date: z.string().optional(),
  contract_end_date: z.string().optional(),
  notes: z.string().optional()
});

type CorporateLeasingFormData = z.infer<typeof corporateLeasingSchema>;

const STEPS = [
  { title: 'Parties & Commercials', description: 'Basic agreement setup' },
  { title: 'Contract Scope & Term', description: 'Fleet size and contract terms' },
  { title: 'Billing & Invoicing', description: 'Financial setup' },
  { title: 'Responsibilities & Inclusions', description: 'Policy definitions' },
  { title: 'Tolls, Fines & Fuel', description: 'Operational policies' },
  { title: 'Financial Security & Compliance', description: 'Security and consent' }
];

interface CorporateLeasingWizardProps {
  initialData?: any;
  isEditMode?: boolean;
}

export const CorporateLeasingWizard: React.FC<CorporateLeasingWizardProps> = ({ 
  initialData, 
  isEditMode = false 
}) => {
  const [currentStep, setCurrentStep] = useState(0);
  const [isSubmitting, setIsSubmitting] = useState(false);
  const navigate = useNavigate();
  const { toast } = useToast();

  const form = useForm<CorporateLeasingFormData>({
    resolver: zodResolver(corporateLeasingSchema),
    defaultValues: isEditMode && initialData ? {
      legal_entity_id: initialData.legal_entity_id || '',
      customer_id: initialData.customer_id || '',
      customer_segment: initialData.customer_segment,
      bill_to_site_id: initialData.bill_to_site_id || '',
      contract_manager_id: initialData.contract_manager_id,
      customer_po_no: initialData.customer_po_no || '',
      credit_terms: initialData.credit_terms || 'Net 30',
      credit_limit: initialData.credit_limit,
      approver_customer_name: initialData.approver_customer_name,
      approver_customer_email: initialData.approver_customer_email,
      cost_allocation_mode: initialData.cost_allocation_mode || 'Per Vehicle',
      framework_model: initialData.framework_model || 'Rate Card by Class',
      committed_fleet_size: initialData.committed_fleet_size,
      master_term: initialData.master_term || '24 months',
      co_terminus_lines: initialData.co_terminus_lines || false,
      off_hire_notice_period: initialData.off_hire_notice_period || 30,
      early_termination_allowed: initialData.early_termination_allowed || false,
      early_termination_rule: initialData.early_termination_rule,
      renewal_option: initialData.renewal_option,
      billing_day: initialData.billing_day || 'Anniversary',
      invoice_format: initialData.invoice_format || 'Consolidated',
      line_item_granularity: initialData.line_item_granularity || 'Base Rent + Add-ons',
      discount_schema: initialData.discount_schema,
      insurance_responsibility: initialData.insurance_responsibility || 'Included (Lessor)',
      insurance_excess_aed: initialData.insurance_excess_aed,
      maintenance_policy: initialData.maintenance_policy || 'Full (PM+wear)',
      tyres_policy: initialData.tyres_policy,
      tyres_included_after_km: initialData.tyres_included_after_km,
      roadside_assistance_included: initialData.roadside_assistance_included ?? true,
      registration_responsibility: initialData.registration_responsibility || 'Lessor',
      replacement_vehicle_included: initialData.replacement_vehicle_included ?? true,
      replacement_sla_hours: initialData.replacement_sla_hours,
      workshop_preference: initialData.workshop_preference || 'OEM',
      salik_darb_handling: initialData.salik_darb_handling || 'Rebill Actual (monthly)',
      tolls_admin_fee_model: initialData.tolls_admin_fee_model || 'Per-invoice',
      traffic_fines_handling: initialData.traffic_fines_handling || 'Auto Rebill + Admin Fee',
      admin_fee_per_fine_aed: initialData.admin_fee_per_fine_aed || 25,
      fuel_handling: initialData.fuel_handling || 'Customer Fuel',
      security_instrument: initialData.security_instrument || 'None',
      deposit_amount_aed: initialData.deposit_amount_aed,
      sla_credits_enabled: initialData.sla_credits_enabled || false,
      sla_credits_percentage: initialData.sla_credits_percentage,
      telematics_consent: initialData.telematics_consent || false,
      contract_start_date: initialData.contract_start_date,
      contract_end_date: initialData.contract_end_date,
      notes: initialData.notes
    } : {
      legal_entity_id: '',
      customer_id: '',
      bill_to_site_id: '',
      customer_po_no: '',
      credit_limit: undefined,
      credit_terms: 'Net 30',
      cost_allocation_mode: 'Per Vehicle',
      framework_model: 'Rate Card by Class',
      master_term: '24 months',
      co_terminus_lines: false,
      off_hire_notice_period: 30,
      early_termination_allowed: false,
      billing_day: 'Anniversary',
      invoice_format: 'Consolidated',
      line_item_granularity: 'Base Rent + Add-ons',
      insurance_responsibility: 'Included (Lessor)',
      maintenance_policy: 'Full (PM+wear)',
      roadside_assistance_included: true,
      registration_responsibility: 'Lessor',
      replacement_vehicle_included: true,
      workshop_preference: 'OEM',
      salik_darb_handling: 'Rebill Actual (monthly)',
      tolls_admin_fee_model: 'Per-invoice',
      traffic_fines_handling: 'Auto Rebill + Admin Fee',
      admin_fee_per_fine_aed: 25,
      fuel_handling: 'Customer Fuel',
      security_instrument: 'None',
      sla_credits_enabled: false,
      telematics_consent: false
    }
  });

  const handleNext = async () => {
    console.log('Next button clicked, current step:', currentStep);
    const currentStepFields = getCurrentStepFields();
<<<<<<< HEAD
    console.log('Step:', currentStep, 'Required fields:', currentStepFields);
=======
    console.log('Validating fields:', currentStepFields);
>>>>>>> dd1e5d1a
    
    const isValid = await form.trigger(currentStepFields);
    console.log('Validation result:', isValid);
    
    if (!isValid) {
<<<<<<< HEAD
      const errors = form.formState.errors;
      console.log('Validation errors:', errors);
      // Show which specific fields have errors
      currentStepFields.forEach(field => {
        if (errors[field]) {
          console.log(`Field '${field}' has error:`, errors[field]);
        }
      });
=======
      console.log('Form errors:', form.formState.errors);
      return;
>>>>>>> dd1e5d1a
    }
    
    if (currentStep < STEPS.length - 1) {
      setCurrentStep(currentStep + 1);
    } else {
      await handleSubmit();
    }
  };

  const handlePrevious = () => {
    if (currentStep > 0) {
      setCurrentStep(currentStep - 1);
    }
  };

  const getCurrentStepFields = (): (keyof CorporateLeasingFormData)[] => {
    switch (currentStep) {
      case 0:
        return ['legal_entity_id', 'customer_id', 'bill_to_site_id', 'credit_terms', 'cost_allocation_mode'];
      case 1:
        return ['framework_model', 'master_term'];
      case 2:
        return ['billing_day', 'invoice_format', 'line_item_granularity'];
      case 3:
        return ['insurance_responsibility', 'maintenance_policy'];
      case 4:
        return ['salik_darb_handling', 'tolls_admin_fee_model', 'traffic_fines_handling', 'fuel_handling'];
      case 5:
        return ['security_instrument'];
      default:
        return [];
    }
  };

  const handleSubmit = async () => {
    setIsSubmitting(true);
    
    try {
      const formData = form.getValues();
      
      if (isEditMode && initialData) {
        // Update existing agreement
        const { error } = await supabase
          .from('corporate_leasing_agreements')
          .update({
            ...formData,
            updated_at: new Date().toISOString()
          })
          .eq('id', initialData.id);

        if (error) throw error;

        toast({
          title: "Success",
          description: "Corporate leasing agreement updated successfully",
        });

        navigate(`/corporate-leasing/${initialData.id}`);
      } else {
        // Create new agreement
        const { data: agreementNo } = await supabase.rpc('generate_corporate_lease_no');
        
        const { error } = await supabase
          .from('corporate_leasing_agreements')
          .insert({
            ...formData,
            agreement_no: agreementNo,
            status: 'draft'
          });

        if (error) throw error;

        toast({
          title: "Success",
          description: "Corporate leasing agreement created successfully",
        });

        navigate('/corporate-leasing');
      }
    } catch (error) {
      console.error('Error saving corporate leasing agreement:', error);
      toast({
        title: "Error",
        description: `Failed to ${isEditMode ? 'update' : 'create'} corporate leasing agreement`,
        variant: "destructive",
      });
    } finally {
      setIsSubmitting(false);
    }
  };

  const renderCurrentStep = () => {
    switch (currentStep) {
      case 0:
        return <CorporateLeasingStep1 form={form} />;
      case 1:
        return <CorporateLeasingStep2 form={form} />;
      case 2:
        return <CorporateLeasingStep3 form={form} />;
      case 3:
        return <CorporateLeasingStep4 form={form} />;
      case 4:
        return <CorporateLeasingStep5 form={form} />;
      case 5:
        return <CorporateLeasingStep6 form={form} />;
      default:
        return null;
    }
  };

  const progress = ((currentStep + 1) / STEPS.length) * 100;

  return (
    <div className="container mx-auto px-4 py-8 max-w-4xl">
      <Card>
        <CardHeader>
<<<<<<< HEAD
          <CardTitle className="text-foreground">
            {isEditMode ? 'Edit Corporate Leasing Agreement' : 'Corporate Leasing Agreement'}
          </CardTitle>
=======
          <CardTitle className="text-card-foreground">Corporate Leasing Agreement</CardTitle>
>>>>>>> dd1e5d1a
          <div className="space-y-2">
            <div className="flex justify-between text-sm text-foreground">
              <span>Step {currentStep + 1} of {STEPS.length}</span>
              <span>{Math.round(progress)}% complete</span>
            </div>
            <Progress value={progress} className="w-full" />
            <p className="text-sm text-foreground">
              {STEPS[currentStep].title}: {STEPS[currentStep].description}
            </p>
          </div>
        </CardHeader>

        <CardContent>
          <Form {...form}>
            <form className="space-y-6">
              {renderCurrentStep()}

              <div className="flex justify-between pt-6 border-t">
                <Button
                  type="button"
                  variant="outline"
                  onClick={handlePrevious}
                  disabled={currentStep === 0}
                  className="flex items-center gap-2"
                >
                  <ArrowLeft className="h-4 w-4" />
                  Previous
                </Button>

                <Button
                  type="button"
                  onClick={handleNext}
                  disabled={isSubmitting}
                  className="flex items-center gap-2"
                >
                  {currentStep === STEPS.length - 1 ? (
                    isSubmitting ? (isEditMode ? 'Updating...' : 'Creating...') : (isEditMode ? 'Update Agreement' : 'Create Agreement')
                  ) : (
                    <>
                      Next
                      <ArrowRight className="h-4 w-4" />
                    </>
                  )}
                </Button>
              </div>
            </form>
          </Form>
        </CardContent>
      </Card>
    </div>
  );
};<|MERGE_RESOLUTION|>--- conflicted
+++ resolved
@@ -191,17 +191,12 @@
   const handleNext = async () => {
     console.log('Next button clicked, current step:', currentStep);
     const currentStepFields = getCurrentStepFields();
-<<<<<<< HEAD
     console.log('Step:', currentStep, 'Required fields:', currentStepFields);
-=======
-    console.log('Validating fields:', currentStepFields);
->>>>>>> dd1e5d1a
     
     const isValid = await form.trigger(currentStepFields);
     console.log('Validation result:', isValid);
     
     if (!isValid) {
-<<<<<<< HEAD
       const errors = form.formState.errors;
       console.log('Validation errors:', errors);
       // Show which specific fields have errors
@@ -210,10 +205,15 @@
           console.log(`Field '${field}' has error:`, errors[field]);
         }
       });
-=======
+    }
+    console.log('Validating fields:', currentStepFields);
+    
+    const isValid = await form.trigger(currentStepFields);
+    console.log('Validation result:', isValid);
+    
+    if (!isValid) {
       console.log('Form errors:', form.formState.errors);
       return;
->>>>>>> dd1e5d1a
     }
     
     if (currentStep < STEPS.length - 1) {
@@ -330,13 +330,9 @@
     <div className="container mx-auto px-4 py-8 max-w-4xl">
       <Card>
         <CardHeader>
-<<<<<<< HEAD
           <CardTitle className="text-foreground">
             {isEditMode ? 'Edit Corporate Leasing Agreement' : 'Corporate Leasing Agreement'}
           </CardTitle>
-=======
-          <CardTitle className="text-card-foreground">Corporate Leasing Agreement</CardTitle>
->>>>>>> dd1e5d1a
           <div className="space-y-2">
             <div className="flex justify-between text-sm text-foreground">
               <span>Step {currentStep + 1} of {STEPS.length}</span>
