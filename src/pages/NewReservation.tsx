--- conflicted
+++ resolved
@@ -506,21 +506,11 @@
   }, []);
   const loadInitialData = async () => {
     // Set currency to only AED
-<<<<<<< HEAD
     setOptions(prev => ({ 
       ...prev, 
       currencies: [
         { id: 'AED', label: 'AED - Arab Emirates Dirham', value: 'AED' }
       ]
-=======
-    setOptions(prev => ({
-      ...prev,
-      currencies: [{
-        id: 'AED',
-        label: 'AED - Egyptian Pound',
-        value: 'AED'
-      }]
->>>>>>> 3a5df68f
     }));
 
     // Set AED as default currency
