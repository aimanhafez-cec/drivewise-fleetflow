--- conflicted
+++ resolved
@@ -222,17 +222,9 @@
           <SelectContent>
             <SelectItem value="all">All Categories</SelectItem>
             <SelectItem value="uncategorized">Uncategorized</SelectItem>
-<<<<<<< HEAD
             {categories?.map(category => <SelectItem key={category.id} value={category.id}>
                 {category.name} - {category.description || ""}
               </SelectItem>)}
-=======
-            {categories?.map((category) => (
-              <SelectItem key={category.id} value={category.id}>
-                {category.name}
-              </SelectItem>
-            ))}
->>>>>>> ea63e1e8
           </SelectContent>
         </Select>
         <div className="relative flex-1 max-w-sm">
